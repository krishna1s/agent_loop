--- conflicted
+++ resolved
@@ -17,10 +17,7 @@
 from typing import Any, Awaitable, Callable, Optional
 from pathlib import Path
 from autogen_ext.agents.azure._azure_ai_agent import AzureAIAgent
-<<<<<<< HEAD
 from azure.identity.aio import DefaultAzureCredential
-
-=======
 from azure.ai.projects.aio import AIProjectClient
 from azure.identity.aio import DefaultAzureCredential as AsyncDefaultAzureCredential
 from azure.ai.agents.models import (
@@ -32,7 +29,6 @@
 
 import config
 from client import ServerConnection
->>>>>>> 40b02136
 import time
 
 # Chainlit imports
@@ -141,18 +137,13 @@
         self.team = None
         self.workbench = None
         self.runtime = None
-<<<<<<< HEAD
         
         # MCP server configuration (runs inside the same container by default)
         # Override with PLAYWRIGHT_MCP_SSE_URL if you host it elsewhere
         mcp_sse_url = os.getenv(
             "PLAYWRIGHT_MCP_SSE_URL",
-            "http://127.0.0.1:4000/sse",
+            "http://127.0.0.1:8931/sse",
         )
-=======
-
-        # MCP server configuration
->>>>>>> 40b02136
         self.playwright_server_params = SseServerParams(
             url=mcp_sse_url,
         )
@@ -213,7 +204,6 @@
             # Get tools from MCP workbench (await the coroutine)
             mcp_tools = await self.workbench.list_tools()
             print(f"🔧 Retrieved {len(mcp_tools)} MCP tools")
-<<<<<<< HEAD
             
             # Create the AssistantAgent with MCP workbench
             self.agent = AssistantAgent(
@@ -244,18 +234,6 @@
             #         "projectuedn"
             #     ),
             # )
-
-            # self.azure_Agent  = AzureAIAgent(
-            #     name="bing_agent",
-            #     description="An AI assistant with Bing grounding",
-            #     project_client=project_client,
-            #     deployment_name="gpt-4o",
-            #     instructions="You are a helpful assistant.",
-            #     workbench=self.workbench,
-            #     metadata={"source": "AzureAIAgent"},
-            # )
-            print("✅ AutoGen agent initialized with MCP Playwright tools")
-=======
 
             # Attempt AzureAIAgent initialization if Azure AI Project env vars present
             # azure_project_endpoint = os.getenv("AZURE_AI_PROJECT_ENDPOINT")
@@ -363,7 +341,6 @@
                 # Provide unified attribute for downstream code
                 self.agent = self.azure_agent
                 print("✅ Using AzureAIAgent as primary agent")
->>>>>>> 40b02136
             
             return True
             
@@ -771,12 +748,8 @@
 
 
 # --- FastAPI API for programmatic access ---
-<<<<<<< HEAD
 from fastapi import FastAPI, HTTPException, Request, Response
-=======
-from fastapi import FastAPI, HTTPException
 from fastapi.responses import FileResponse, JSONResponse
->>>>>>> 40b02136
 from fastapi.middleware.cors import CORSMiddleware
 from pydantic import BaseModel as PydanticBaseModel
 
