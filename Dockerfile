--- conflicted
+++ resolved
@@ -17,7 +17,6 @@
     supervisor nginx \
     && rm -rf /var/lib/apt/lists/*
 
-<<<<<<< HEAD
 # Install Node.js 20 LTS and npm via NodeSource
 RUN curl -fsSL https://deb.nodesource.com/setup_20.x | bash - \
     && apt-get update && apt-get install -y nodejs \
@@ -25,15 +24,6 @@
     && npm config set audit false \
     && npm config set update-notifier false \
     && rm -rf /var/lib/apt/lists/*
-=======
-# Install Node.js 20 (or 22/23 if available) for Playwright MCP
-RUN curl -fsSL https://deb.nodesource.com/setup_20.x | bash - && \
-    apt-get install -y nodejs && \
-    node --version && npm --version
-
-# Install Playwright MCP globally
-RUN npm install -g @playwright/mcp@latest
->>>>>>> 40b02136
 
 # Set python3.11 as default
 RUN ln -sf /usr/bin/python3.11 /usr/bin/python3 && ln -sf /usr/bin/pip3 /usr/bin/pip
@@ -49,7 +39,7 @@
     && playwright install chrome
 
 # Set environment for MCP Playwright server to be local SSE
-ENV PLAYWRIGHT_MCP_SSE_URL="http://127.0.0.1:4000/sse"
+ENV PLAYWRIGHT_MCP_SSE_URL="http://127.0.0.1:8931/sse"
 
 # Create launch script for Chromium with a CDP (Chrome DevTools Protocol) endpoint
 COPY launch_chromium.sh /app/launch_chromium.sh
@@ -64,17 +54,12 @@
 COPY supervisord.conf /etc/supervisor/conf.d/supervisord.conf
 COPY nginx.conf /etc/nginx/nginx.conf
 
-<<<<<<< HEAD
 RUN npm i -g @playwright/mcp@latest \
     && npx --yes playwright@latest install --with-deps chromium \
     && npx --yes playwright@latest install chrome
 
 # Expose nginx and MCP ports
 EXPOSE 80 4000
-=======
-# Expose only nginx port
-EXPOSE 80 9222
->>>>>>> 40b02136
 
 # Start all services
 CMD ["/usr/bin/supervisord", "-c", "/etc/supervisor/conf.d/supervisord.conf"]